--- conflicted
+++ resolved
@@ -907,11 +907,7 @@
   position: relative;
 }
 .styles .content li:before,
-<<<<<<< HEAD
-.docs-readme li:before {
-=======
 .docs-readme .content li:before {
->>>>>>> 4196e714
   position: absolute;
   top: 2px;
   left: -28px;
